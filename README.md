--- conflicted
+++ resolved
@@ -1,52 +1,5 @@
 # clean-code-python
 
-<<<<<<< HEAD
-# Table of Contents
-
-- [clean-code-python](#clean-code-python)
-- [Table of Contents](#table-of-contents)
-    - [Introduction](#introduction)
-        - [Why do we need clean code?](#why-do-we-need-clean-code)
-    - [**Variables**](#variables)
-        - [Use meaningful and pronounceable variable names](#use-meaningful-and-pronounceable-variable-names)
-        - [Use the same vocabulary for the same type of variable](#use-the-same-vocabulary-for-the-same-type-of-variable)
-        - [Use searchable names](#use-searchable-names)
-        - [Avoid encodings](#avoid-encodings)
-        - [Use explanatory variables](#use-explanatory-variables)
-        - [Avoid Mental Mapping](#avoid-mental-mapping)
-        - [Don't add unneeded context](#dont-add-unneeded-context)
-        - [Pick one word per concept](#pick-one-word-per-concept)
-        - [Use default arguments instead of short circuiting or conditionals](#use-default-arguments-instead-of-short-circuiting-or-conditionals)
-    - [**Functions**](#functions)
-        - [Function arguments (2 or fewer ideally)](#function-arguments-2-or-fewer-ideally)
-        - [Functions should do one thing](#functions-should-do-one-thing)
-        - [Function names should say what they do](#function-names-should-say-what-they-do)
-        - [Functions should only be one level of abstraction](#functions-should-only-be-one-level-of-abstraction)
-        - [Don't use flags as function parameters](#dont-use-flags-as-function-parameters)
-        - [Avoid side effects](#avoid-side-effects)
-        - [Avoiding side effects part 2](#avoiding-side-effects-part-2)
-    - [**Objects and Data Structures**](#objects-and-data-structures)
-    - [**Classes**](#classes)
-        - [**Single Responsibility Principle (SRP)**](#single-responsibility-principle-srp)
-        - [**Open/Closed Principle (OCP)**](#openclosed-principle-ocp)
-        - [**Liskov Substitution Principle (LSP)**](#liskov-substitution-principle-lsp)
-        - [**Interface Segregation Principle (ISP)**](#interface-segregation-principle-isp)
-        - [**Dependency Inversion Principle (DIP)**](#dependency-inversion-principle-dip)
-    - [**Don't repeat yourself (DRY)**](#dont-repeat-yourself-dry)
-
-## Introduction
-
-### Why do we need clean code?
-"The ratio of time spent on reading vs writing code is well over 10:1. We are constantly reading old code
-as part of the effort to write new code. Making code easier to read makes it easier to write" [ref bob martin]
-
-The boy scout rule:
-- if we all checked in code a little cleaner than when we checked it out, the code can simply not rot.
-- Can you imagine working on a project where the code got better as time went on? :mindblown:
-
-
-Software engineering principles, from Robert C. Martin's book
-=======
 [![Build Status](https://travis-ci.com/zedr/clean-code-python.svg?branch=master)](https://travis-ci.com/zedr/clean-code-python)
 [![](https://img.shields.io/badge/python-3.8+-blue.svg)](https://www.python.org/download/releases/3.8.3/)
 
@@ -65,15 +18,13 @@
 
 ## Introduction
 
-Software engineering principles, from Robert C. Martin"s book
->>>>>>> 29232d3e
-[*Clean Code*](https://www.amazon.com/Clean-Code-Handbook-Software-Craftsmanship/dp/0132350882),
-adapted for Python. This is not a style guide. It"s a guide to producing
-readable, reusable, and refactorable software in Python.
-
-Not every principle herein has to be strictly followed, and even fewer will be universally 
-agreed upon. These are guidelines and nothing more, but they are ones codified over many 
-years of collective experience by the authors of *Clean Code*.
+### Why do we need clean code?
+"The ratio of time spent on reading vs writing code is well over 10:1. We are constantly reading old code
+as part of the effort to write new code. Making code easier to read makes it easier to write" [ref bob martin]
+
+The boy scout rule:
+- if we all checked in code a little cleaner than when we checked it out, the code can simply not rot.
+- Can you imagine working on a project where the code got better as time went on? :mindblown:
 
 Inspired from [clean-code-javascript](https://github.com/ryanmcdermott/clean-code-ruby)
 
@@ -327,16 +278,10 @@
 
 
 ### Don"t add unneeded context
-
-<<<<<<< HEAD
 This avoids adding disinformation. Do not refer to a a grouping of accounts
 as an `accounts_list` unless your stakeholders say it's a list. Try to use
 vocabulary from the business domain if your class/object name tells you something, 
 don't repeat that in your variable name.
-=======
-If your class/object name tells you something, don"t repeat that in your
-variable name.
->>>>>>> 29232d3e
 
 **Bad:**
 
